// SPDX-License-Identifier: MIT OR Apache-2.0

use cosmic_text::{
    Action, Attrs, AttrsList, Buffer, BufferLine, Color, Edit, Editor, Family, FontSystem, Metrics,
    Style, SwashCache, Weight,
};
use orbclient::{EventOption, Renderer, Window, WindowFlag};
use std::{
    process, thread,
    time::{Duration, Instant},
};

fn main() {
    env_logger::init();

    let mut font_system = FontSystem::new();

    let display_scale = match orbclient::get_display_size() {
        Ok((w, h)) => {
            log::info!("Display size: {}, {}", w, h);
            (h as f32 / 1600.0) + 1.0
        }
        Err(err) => {
            log::warn!("Failed to get display size: {}", err);
            1.0
        }
    };

    let mut window = Window::new_flags(
        -1,
        -1,
        1024 * display_scale as u32,
        768 * display_scale as u32,
        &format!("COSMIC TEXT - {}", font_system.locale()),
        &[WindowFlag::Resizable],
    )
    .unwrap();

    let mut editor = Editor::new(Buffer::new(
<<<<<<< HEAD
        &font_system,
        Metrics::new(14.0, 50.0).scale(display_scale),
=======
        &mut font_system,
        Metrics::new(32.0, 44.0).scale(display_scale),
>>>>>>> e788c175
    ));

    let mut editor = editor.borrow_with(&mut font_system);

    editor
        .buffer_mut()
        .set_size(window.width() as f32, window.height() as f32);

    let attrs = Attrs::new();
    let serif_attrs = attrs.family(Family::Serif);
    let mono_attrs = attrs.monospaced(true).family(Family::Monospace);
    let comic_attrs = attrs.family(Family::Name("Comic Neue"));

    editor.buffer_mut().lines.clear();

    let lines: &[&[(&str, Attrs)]] = &[
        &[
            ("\tB", attrs.weight(Weight::BOLD).font_size(30.0)),
            ("old ", attrs),
            ("I", attrs.style(Style::Italic)),
            ("talic ", attrs),
            ("f", attrs),
            ("i ", attrs),
            ("f", attrs.weight(Weight::BOLD)),
            ("i ", attrs),
            ("f", attrs.style(Style::Italic)),
            ("i ", attrs),
        ],
        &[
            ("Sans-Serif Normal ", attrs),
            ("Sans-Serif Bold ", attrs.weight(Weight::BOLD)),
            ("Sans-Serif Italic ", attrs.style(Style::Italic)),
            (
                "Sans-Serif Bold Italic",
                attrs.weight(Weight::BOLD).style(Style::Italic),
            ),
        ],
        &[
            ("Serif Normal ", serif_attrs),
            (
                "Serif Bold ",
                serif_attrs.weight(Weight::BOLD).font_size(50.0),
            ),
            ("Serif Italic ", serif_attrs.style(Style::Italic)),
            (
                "Serif Bold Italic",
                serif_attrs
                    .weight(Weight::BOLD)
                    .style(Style::Italic)
                    .font_size(8.0),
            ),
        ],
        &[
            ("Mono Normal g", mono_attrs),
            ("Mono Bold ", mono_attrs.weight(Weight::BOLD)),
            ("Mono Italic ", mono_attrs.style(Style::Italic)),
            (
                "Mono Bold Italic",
                mono_attrs.weight(Weight::BOLD).style(Style::Italic),
            ),
        ],
        &[
            ("Comic Normal ", comic_attrs),
            ("Comic Bold ", comic_attrs.weight(Weight::BOLD)),
            ("Comic Italic ", comic_attrs.style(Style::Italic)),
            (
                "Comic Bold Italic",
                comic_attrs.weight(Weight::BOLD).style(Style::Italic),
            ),
        ],
        &[
            ("R", attrs.color(Color::rgb(0xFF, 0x00, 0x00))),
            ("A", attrs.color(Color::rgb(0xFF, 0x7F, 0x00))),
            ("I", attrs.color(Color::rgb(0xFF, 0xFF, 0x00))),
            ("N", attrs.color(Color::rgb(0x00, 0xFF, 0x00))),
            ("B", attrs.color(Color::rgb(0x00, 0x00, 0xFF))),
            ("O", attrs.color(Color::rgb(0x4B, 0x00, 0x82))),
            ("W ", attrs.color(Color::rgb(0x94, 0x00, 0xD3))),
            ("Red ", attrs.color(Color::rgb(0xFF, 0x00, 0x00))),
            ("Orange ", attrs.color(Color::rgb(0xFF, 0x7F, 0x00))),
            ("Yellow ", attrs.color(Color::rgb(0xFF, 0xFF, 0x00))),
            ("Green ", attrs.color(Color::rgb(0x00, 0xFF, 0x00))),
            ("Blue ", attrs.color(Color::rgb(0x00, 0x00, 0xFF))),
            ("Indigo ", attrs.color(Color::rgb(0x4B, 0x00, 0x82))),
            ("Violet ", attrs.color(Color::rgb(0x94, 0x00, 0xD3))),
            ("U", attrs.color(Color::rgb(0x94, 0x00, 0xD3))),
            ("N", attrs.color(Color::rgb(0x4B, 0x00, 0x82))),
            ("I", attrs.color(Color::rgb(0x00, 0x00, 0xFF))),
            ("C", attrs.color(Color::rgb(0x00, 0xFF, 0x00))),
            ("O", attrs.color(Color::rgb(0xFF, 0xFF, 0x00))),
            ("R", attrs.color(Color::rgb(0xFF, 0x7F, 0x00))),
            ("N", attrs.color(Color::rgb(0xFF, 0x00, 0x00))),
        ],
        &[(
            "生活,삶,जिंदगी 😀 FPS",
            attrs.color(Color::rgb(0xFF, 0x00, 0x00)),
        )],
    ];
    for &line in lines {
        let mut line_text = String::new();
        let mut attrs_list = AttrsList::new(attrs);
        for &(text, attrs) in line {
            let start = line_text.len();
            line_text.push_str(text);
            let end = line_text.len();
            attrs_list.add_span(start..end, attrs);
        }
        editor
            .buffer_mut()
            .lines
            .push(BufferLine::new(line_text, attrs_list));
    }

    let mut swash_cache = SwashCache::new();

    //TODO: make window not async?
    let mut mouse_x = -1;
    let mut mouse_y = -1;
    let mut mouse_left = false;
    loop {
        let bg_color = orbclient::Color::rgb(0x34, 0x34, 0x34);
        let font_color = Color::rgb(0xFF, 0xFF, 0xFF);

        editor.shape_as_needed();
        if editor.buffer().redraw() {
            let instant = Instant::now();

            window.set(bg_color);

            editor.draw(&mut swash_cache, font_color, |x, y, w, h, color| {
                window.rect(x, y, w, h, orbclient::Color { data: color.0 });
            });

            window.sync();

            editor.buffer_mut().set_redraw(false);

            let duration = instant.elapsed();
            log::debug!("redraw: {:?}", duration);
        }

        for event in window.events() {
            match event.to_option() {
                EventOption::Key(event) => match event.scancode {
                    orbclient::K_LEFT if event.pressed => editor.action(Action::Left),
                    orbclient::K_RIGHT if event.pressed => editor.action(Action::Right),
                    orbclient::K_UP if event.pressed => editor.action(Action::Up),
                    orbclient::K_DOWN if event.pressed => editor.action(Action::Down),
                    orbclient::K_HOME if event.pressed => editor.action(Action::Home),
                    orbclient::K_END if event.pressed => editor.action(Action::End),
                    orbclient::K_PGUP if event.pressed => editor.action(Action::PageUp),
                    orbclient::K_PGDN if event.pressed => editor.action(Action::PageDown),
                    orbclient::K_ENTER if event.pressed => editor.action(Action::Enter),
                    orbclient::K_BKSP if event.pressed => editor.action(Action::Backspace),
                    orbclient::K_DEL if event.pressed => editor.action(Action::Delete),
                    _ => (),
                },
                EventOption::TextInput(event) => editor.action(Action::Insert(event.character)),
                EventOption::Mouse(mouse) => {
                    mouse_x = mouse.x;
                    mouse_y = mouse.y;
                    if mouse_left {
                        editor.action(Action::Drag {
                            x: mouse_x,
                            y: mouse_y,
                        });
                    }
                }
                EventOption::Button(button) => {
                    mouse_left = button.left;
                    if mouse_left {
                        editor.action(Action::Click {
                            x: mouse_x,
                            y: mouse_y,
                        });
                    }
                }
                EventOption::Resize(resize) => {
                    editor
                        .buffer_mut()
                        .set_size(resize.width as f32, resize.height as f32);
                }
                EventOption::Quit(_) => process::exit(0),
                _ => (),
            }
        }

        thread::sleep(Duration::from_millis(1));
    }
}<|MERGE_RESOLUTION|>--- conflicted
+++ resolved
@@ -37,13 +37,8 @@
     .unwrap();
 
     let mut editor = Editor::new(Buffer::new(
-<<<<<<< HEAD
-        &font_system,
-        Metrics::new(14.0, 50.0).scale(display_scale),
-=======
         &mut font_system,
         Metrics::new(32.0, 44.0).scale(display_scale),
->>>>>>> e788c175
     ));
 
     let mut editor = editor.borrow_with(&mut font_system);
