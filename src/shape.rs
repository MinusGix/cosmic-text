// SPDX-License-Identifier: MIT OR Apache-2.0

#[cfg(not(feature = "std"))]
use alloc::vec::Vec;
use core::cmp::{max, min};
use core::mem;
use core::ops::Range;
use unicode_script::{Script, UnicodeScript};
use unicode_segmentation::UnicodeSegmentation;

use crate::fallback::FontFallbackIter;
use crate::{Align, AttrsList, CacheKey, Color, Font, FontSystem, LayoutGlyph, LayoutLine, Wrap};

fn shape_fallback(
    font: &Font,
    line: &str,
    attrs_list: &AttrsList,
    start_run: usize,
    end_run: usize,
    span_rtl: bool,
) -> (Vec<ShapeGlyph>, Vec<usize>) {
    let run = &line[start_run..end_run];

    let font_scale = font.rustybuzz().units_per_em() as f32;

    let mut buffer = rustybuzz::UnicodeBuffer::new();
    buffer.set_direction(if span_rtl {
        rustybuzz::Direction::RightToLeft
    } else {
        rustybuzz::Direction::LeftToRight
    });
    buffer.push_str(run);
    buffer.guess_segment_properties();

    let rtl = matches!(buffer.direction(), rustybuzz::Direction::RightToLeft);
    assert_eq!(rtl, span_rtl);

    let glyph_buffer = rustybuzz::shape(font.rustybuzz(), &[], buffer);
    let glyph_infos = glyph_buffer.glyph_infos();
    let glyph_positions = glyph_buffer.glyph_positions();

    let mut missing = Vec::new();
    let mut glyphs = Vec::with_capacity(glyph_infos.len());
    for (info, pos) in glyph_infos.iter().zip(glyph_positions.iter()) {
        let start_glyph = start_run + info.cluster as usize;
        let attrs = attrs_list.get_span(start_glyph);
        let x_advance = (pos.x_advance * attrs.font_size as i32) as f32 / font_scale;
        let y_advance = (pos.y_advance * attrs.font_size as i32) as f32 / font_scale;
        let x_offset = (pos.x_offset * attrs.font_size as i32) as f32 / font_scale;
        let y_offset = (pos.y_offset * attrs.font_size as i32) as f32 / font_scale;

        let line_height = match attrs.line_height {
            h if h == 0.0 => attrs.font_size,
            h if h > 8.0 => h,
            h => h * attrs.font_size,
        };

        if info.glyph_id == 0 {
            missing.push(start_glyph);
        }

        glyphs.push(ShapeGlyph {
            start: start_glyph,
            end: end_run, // Set later
            x_advance,
            y_advance,
            x_offset,
            y_offset,
<<<<<<< HEAD
            font_size: attrs.font_size,
            line_height,
            font_id: font.info.id,
=======
            font_id: font.id(),
>>>>>>> e788c175
            glyph_id: info.glyph_id.try_into().expect("failed to cast glyph ID"),
            //TODO: color should not be related to shaping
            color_opt: attrs.color_opt,
            metadata: attrs.metadata,
        });
    }

    // Adjust end of glyphs
    if rtl {
        for i in 1..glyphs.len() {
            let next_start = glyphs[i - 1].start;
            let next_end = glyphs[i - 1].end;
            let prev = &mut glyphs[i];
            if prev.start == next_start {
                prev.end = next_end;
            } else {
                prev.end = next_start;
            }
        }
    } else {
        for i in (1..glyphs.len()).rev() {
            let next_start = glyphs[i].start;
            let next_end = glyphs[i].end;
            let prev = &mut glyphs[i - 1];
            if prev.start == next_start {
                prev.end = next_end;
            } else {
                prev.end = next_start;
            }
        }
    }

    (glyphs, missing)
}

fn shape_run(
    font_system: &mut FontSystem,
    line: &str,
    attrs_list: &AttrsList,
    start_run: usize,
    end_run: usize,
    span_rtl: bool,
) -> Vec<ShapeGlyph> {
    //TODO: use smallvec?
    let mut scripts = Vec::new();
    for c in line[start_run..end_run].chars() {
        match c.script() {
            Script::Common | Script::Inherited | Script::Latin | Script::Unknown => (),
            script => {
                if !scripts.contains(&script) {
                    scripts.push(script);
                }
            }
        }
    }

    log::trace!("      Run {:?}: '{}'", scripts, &line[start_run..end_run],);

    let attrs = attrs_list.get_span(start_run);

    let fonts = font_system.get_font_matches(attrs);

    let default_families = [&attrs.family];
    let mut font_iter = FontFallbackIter::new(font_system, &fonts, &default_families, scripts);

    let font = font_iter.next().expect("no default font found");

    let (mut glyphs, mut missing) =
        shape_fallback(&font, line, attrs_list, start_run, end_run, span_rtl);

    //TODO: improve performance!
    while !missing.is_empty() {
        let font = match font_iter.next() {
            Some(some) => some,
            None => break,
        };

        log::trace!(
            "Evaluating fallback with font '{}'",
            font_iter.face_name(font.id())
        );
        let (mut fb_glyphs, fb_missing) =
            shape_fallback(&font, line, attrs_list, start_run, end_run, span_rtl);

        // Insert all matching glyphs
        let mut fb_i = 0;
        while fb_i < fb_glyphs.len() {
            let start = fb_glyphs[fb_i].start;
            let end = fb_glyphs[fb_i].end;

            // Skip clusters that are not missing, or where the fallback font is missing
            if !missing.contains(&start) || fb_missing.contains(&start) {
                fb_i += 1;
                continue;
            }

            let mut missing_i = 0;
            while missing_i < missing.len() {
                if missing[missing_i] >= start && missing[missing_i] < end {
                    // println!("No longer missing {}", missing[missing_i]);
                    missing.remove(missing_i);
                } else {
                    missing_i += 1;
                }
            }

            // Find prior glyphs
            let mut i = 0;
            while i < glyphs.len() {
                if glyphs[i].start >= start && glyphs[i].end <= end {
                    break;
                } else {
                    i += 1;
                }
            }

            // Remove prior glyphs
            while i < glyphs.len() {
                if glyphs[i].start >= start && glyphs[i].end <= end {
                    let _glyph = glyphs.remove(i);
                    // log::trace!("Removed {},{} from {}", _glyph.start, _glyph.end, i);
                } else {
                    break;
                }
            }

            while fb_i < fb_glyphs.len() {
                if fb_glyphs[fb_i].start >= start && fb_glyphs[fb_i].end <= end {
                    let fb_glyph = fb_glyphs.remove(fb_i);
                    // log::trace!("Insert {},{} from font {} at {}", fb_glyph.start, fb_glyph.end, font_i, i);
                    glyphs.insert(i, fb_glyph);
                    i += 1;
                } else {
                    break;
                }
            }
        }
    }

    // Debug missing font fallbacks
    font_iter.check_missing(&line[start_run..end_run]);

    /*
    for glyph in glyphs.iter() {
        log::trace!("'{}': {}, {}, {}, {}", &line[glyph.start..glyph.end], glyph.x_advance, glyph.y_advance, glyph.x_offset, glyph.y_offset);
    }
    */

    glyphs
}

/// A shaped glyph
pub struct ShapeGlyph {
    pub start: usize,
    pub end: usize,
    pub x_advance: f32,
    pub y_advance: f32,
    pub x_offset: f32,
    pub y_offset: f32,
    pub font_size: f32,
    pub line_height: f32,
    pub font_id: fontdb::ID,
    pub glyph_id: u16,
    pub color_opt: Option<Color>,
    pub metadata: usize,
}

impl ShapeGlyph {
    fn layout(&self, x: f32, y: f32, w: f32, level: unicode_bidi::Level) -> LayoutGlyph {
        let x_offset = self.x_offset;
        let y_offset = self.y_offset;

        let (cache_key, x_int, y_int) = CacheKey::new(
            self.font_id,
            self.glyph_id,
            self.font_size.round() as u32,
            (x + x_offset, y - y_offset),
        );
        LayoutGlyph {
            start: self.start,
            end: self.end,
            x,
            w,
            level,
            cache_key,
            x_offset,
            y_offset,
            x_int,
            y_int,
            color_opt: self.color_opt,
            metadata: self.metadata,
        }
    }
}

/// A shaped word (for word wrapping)
pub struct ShapeWord {
    pub blank: bool,
    pub glyphs: Vec<ShapeGlyph>,
    pub x_advance: f32,
    pub y_advance: f32,
}

impl ShapeWord {
    pub fn new(
        font_system: &mut FontSystem,
        line: &str,
        attrs_list: &AttrsList,
        word_range: Range<usize>,
        level: unicode_bidi::Level,
        blank: bool,
    ) -> Self {
        let word = &line[word_range.clone()];

        log::trace!(
            "      Word{}: '{}'",
            if blank { " BLANK" } else { "" },
            word
        );

        let mut glyphs = Vec::new();
        let span_rtl = level.is_rtl();

        let mut start_run = word_range.start;
        let mut attrs = attrs_list.defaults();
        for (egc_i, _egc) in word.grapheme_indices(true) {
            let start_egc = word_range.start + egc_i;
            let attrs_egc = attrs_list.get_span(start_egc);
            if !attrs.compatible(&attrs_egc) {
                //TODO: more efficient
                glyphs.append(&mut shape_run(
                    font_system,
                    line,
                    attrs_list,
                    start_run,
                    start_egc,
                    span_rtl,
                ));

                start_run = start_egc;
                attrs = attrs_egc;
            }
        }
        if start_run < word_range.end {
            //TODO: more efficient
            glyphs.append(&mut shape_run(
                font_system,
                line,
                attrs_list,
                start_run,
                word_range.end,
                span_rtl,
            ));
        }

        let mut x_advance = 0.0;
        let mut y_advance = 0.0;
        for glyph in &glyphs {
            x_advance += glyph.x_advance;
            y_advance += glyph.y_advance;
        }

        Self {
            blank,
            glyphs,
            x_advance,
            y_advance,
        }
    }
}

/// A shaped span (for bidirectional processing)
pub struct ShapeSpan {
    pub level: unicode_bidi::Level,
    pub words: Vec<ShapeWord>,
}

impl ShapeSpan {
    pub fn new(
        font_system: &mut FontSystem,
        line: &str,
        attrs_list: &AttrsList,
        span_range: Range<usize>,
        line_rtl: bool,
        level: unicode_bidi::Level,
    ) -> Self {
        let span = &line[span_range.start..span_range.end];

        log::trace!(
            "  Span {}: '{}'",
            if level.is_rtl() { "RTL" } else { "LTR" },
            span
        );

        let mut words = Vec::new();

        let mut start_word = 0;
        for (end_lb, _) in unicode_linebreak::linebreaks(span) {
            let mut start_lb = end_lb;
            for (i, c) in span[start_word..end_lb].char_indices() {
                if start_word + i == end_lb {
                    break;
                } else if c.is_whitespace() {
                    start_lb = start_word + i;
                    break;
                }
            }
            if start_word < start_lb {
                words.push(ShapeWord::new(
                    font_system,
                    line,
                    attrs_list,
                    (span_range.start + start_word)..(span_range.start + start_lb),
                    level,
                    false,
                ));
            }
            if start_lb < end_lb {
                for (i, c) in span[start_lb..end_lb].char_indices() {
                    // assert!(c.is_whitespace());
                    words.push(ShapeWord::new(
                        font_system,
                        line,
                        attrs_list,
                        (span_range.start + start_lb + i)
                            ..(span_range.start + start_lb + i + c.len_utf8()),
                        level,
                        true,
                    ));
                }
            }
            start_word = end_lb;
        }

        // Reverse glyphs in RTL lines
        if line_rtl {
            for word in &mut words {
                word.glyphs.reverse();
            }
        }

        // Reverse words in spans that do not match line direction
        if line_rtl != level.is_rtl() {
            words.reverse();
        }

        ShapeSpan { level, words }
    }
}

/// A shaped line (or paragraph)
pub struct ShapeLine {
    pub rtl: bool,
    pub spans: Vec<ShapeSpan>,
}

// Visual Line Ranges: (span_index, (first_word_index, first_glyph_index), (last_word_index, last_glyph_index))
type VlRange = (usize, (usize, usize), (usize, usize));

#[derive(Default)]
struct VisualLine {
    ranges: Vec<VlRange>,
    spaces: u32,
    w: f32,
}

impl ShapeLine {
    /// # Panics
    ///
    /// Will panic if `line` contains more than one paragraph.
    pub fn new(font_system: &mut FontSystem, line: &str, attrs_list: &AttrsList) -> Self {
        let mut spans = Vec::new();

        let bidi = unicode_bidi::BidiInfo::new(line, None);
        let rtl = if bidi.paragraphs.is_empty() {
            false
        } else {
            assert_eq!(bidi.paragraphs.len(), 1);
            let para_info = &bidi.paragraphs[0];
            let line_rtl = para_info.level.is_rtl();

            log::trace!("Line {}: '{}'", if line_rtl { "RTL" } else { "LTR" }, line);

            let line_range = para_info.range.clone();
            let levels = Self::adjust_levels(&unicode_bidi::Paragraph::new(&bidi, para_info));

            // Find consecutive level runs. We use this to create Spans.
            // Each span is a set of characters with equal levels.
            let mut start = line_range.start;
            let mut run_level = levels[start];

            for (i, &new_level) in levels
                .iter()
                .enumerate()
                .take(line_range.end)
                .skip(start + 1)
            {
                if new_level != run_level {
                    // End of the previous run, start of a new one.
                    spans.push(ShapeSpan::new(
                        font_system,
                        line,
                        attrs_list,
                        start..i,
                        line_rtl,
                        run_level,
                    ));
                    start = i;
                    run_level = new_level;
                }
            }
            spans.push(ShapeSpan::new(
                font_system,
                line,
                attrs_list,
                start..line_range.end,
                line_rtl,
                run_level,
            ));
            line_rtl
        };

        Self { rtl, spans }
    }

    // A modified version of first part of unicode_bidi::bidi_info::visual_run
    fn adjust_levels(para: &unicode_bidi::Paragraph) -> Vec<unicode_bidi::Level> {
        use unicode_bidi::BidiClass::*;
        let text = para.info.text;
        let levels = &para.info.levels;
        let original_classes = &para.info.original_classes;

        let mut levels = levels.clone();
        let line_classes = &original_classes[..];
        let line_levels = &mut levels[..];

        // Reset some whitespace chars to paragraph level.
        // <http://www.unicode.org/reports/tr9/#L1>
        let mut reset_from: Option<usize> = Some(0);
        let mut reset_to: Option<usize> = None;
        for (i, c) in text.char_indices() {
            match line_classes[i] {
                // Ignored by X9
                RLE | LRE | RLO | LRO | PDF | BN => {}
                // Segment separator, Paragraph separator
                B | S => {
                    assert_eq!(reset_to, None);
                    reset_to = Some(i + c.len_utf8());
                    if reset_from.is_none() {
                        reset_from = Some(i);
                    }
                }
                // Whitespace, isolate formatting
                WS | FSI | LRI | RLI | PDI => {
                    if reset_from.is_none() {
                        reset_from = Some(i);
                    }
                }
                _ => {
                    reset_from = None;
                }
            }
            if let (Some(from), Some(to)) = (reset_from, reset_to) {
                for level in &mut line_levels[from..to] {
                    *level = para.para.level;
                }
                reset_from = None;
                reset_to = None;
            }
        }
        if let Some(from) = reset_from {
            for level in &mut line_levels[from..] {
                *level = para.para.level;
            }
        }
        levels
    }

    // A modified version of second part of unicode_bidi::bidi_info::visual run
    fn reorder(&self, line_range: &[VlRange]) -> Vec<Range<usize>> {
        let line: Vec<unicode_bidi::Level> = line_range
            .iter()
            .map(|(span_index, _, _)| self.spans[*span_index].level)
            .collect();
        // Find consecutive level runs.
        let mut runs = Vec::new();
        let mut start = 0;
        let mut run_level = line[start];
        let mut min_level = run_level;
        let mut max_level = run_level;

        for (i, &new_level) in line.iter().enumerate().skip(start + 1) {
            if new_level != run_level {
                // End of the previous run, start of a new one.
                runs.push(start..i);
                start = i;
                run_level = new_level;
                min_level = min(run_level, min_level);
                max_level = max(run_level, max_level);
            }
        }
        runs.push(start..line.len());

        let run_count = runs.len();

        // Re-order the odd runs.
        // <http://www.unicode.org/reports/tr9/#L2>

        // Stop at the lowest *odd* level.
        min_level = min_level.new_lowest_ge_rtl().expect("Level error");

        while max_level >= min_level {
            // Look for the start of a sequence of consecutive runs of max_level or higher.
            let mut seq_start = 0;
            while seq_start < run_count {
                if line[runs[seq_start].start] < max_level {
                    seq_start += 1;
                    continue;
                }

                // Found the start of a sequence. Now find the end.
                let mut seq_end = seq_start + 1;
                while seq_end < run_count {
                    if line[runs[seq_end].start] < max_level {
                        break;
                    }
                    seq_end += 1;
                }

                // Reverse the runs within this sequence.
                runs[seq_start..seq_end].reverse();

                seq_start = seq_end;
            }
            max_level
                .lower(1)
                .expect("Lowering embedding level below zero");
        }

        runs
    }

    pub fn layout(&self, line_width: f32, wrap: Wrap, align: Option<Align>) -> Vec<LayoutLine> {
        let mut layout_lines = Vec::with_capacity(1);

        let align = align.unwrap_or({
            if self.rtl {
                Align::Right
            } else {
                Align::Left
            }
        });

        // This is used to create a visual line for empty lines (e.g. lines with only a <CR>)
        let mut push_line = true;

        // For each visual line a list of  (span index,  and range of words in that span)
        // Note that a BiDi visual line could have multiple spans or parts of them
        // let mut vl_range_of_spans = Vec::with_capacity(1);
        let mut visual_lines: Vec<VisualLine> = Vec::with_capacity(1);

        fn add_to_visual_line(
            vl: &mut VisualLine,
            span_index: usize,
            start: (usize, usize),
            end: (usize, usize),
            width: f32,
            number_of_blanks: u32,
        ) {
            if end == start {
                return;
            }

            vl.ranges.push((span_index, start, end));
            vl.w += width;
            vl.spaces += number_of_blanks;
        }

        let start_x = if self.rtl { line_width } else { 0.0 };
        let mut x;
        let mut y;
        let mut line_height = 0.0f32;

        // This would keep the maximum number of spans that would fit on a visual line
        // If one span is too large, this variable will hold the range of words inside that span
        // that fits on a line.
        // let mut current_visual_line: Vec<VlRange> = Vec::with_capacity(1);
        let mut current_visual_line = VisualLine::default();

        if wrap == Wrap::None {
            for (span_index, span) in self.spans.iter().enumerate() {
                current_visual_line
                    .ranges
                    .push((span_index, (0, 0), (span.words.len(), 0)));
            }
        } else {
            let mut fit_x = line_width;
            for (span_index, span) in self.spans.iter().enumerate() {
                let mut word_range_width = 0.;
                let mut number_of_blanks: u32 = 0;

                // Create the word ranges that fits in a visual line
                if self.rtl != span.level.is_rtl() {
                    // incongruent directions
                    let mut fitting_start = (span.words.len(), 0);
                    for (i, word) in span.words.iter().enumerate().rev() {
<<<<<<< HEAD
                        let word_size = word.x_advance;
                        if fit_x - word_size >= 0. {
=======
                        let word_width = font_size * word.x_advance;
                        if fit_x - word_width >= 0. {
>>>>>>> e788c175
                            // fits
                            fit_x -= word_width;
                            word_range_width += word_width;
                            if word.blank {
                                number_of_blanks += 1;
                            }
                            continue;
                        } else if wrap == Wrap::Glyph {
                            for (glyph_i, glyph) in word.glyphs.iter().enumerate().rev() {
<<<<<<< HEAD
                                let glyph_size = glyph.x_advance;
                                if fit_x - glyph_size >= 0. {
                                    fit_x -= glyph_size;
                                    word_range_width += glyph_size;
=======
                                let glyph_width = font_size * glyph.x_advance;
                                if fit_x - glyph_width >= 0. {
                                    fit_x -= glyph_width;
                                    word_range_width += glyph_width;
>>>>>>> e788c175
                                    continue;
                                } else {
                                    add_to_visual_line(
                                        &mut current_visual_line,
                                        span_index,
                                        (i, glyph_i + 1),
                                        fitting_start,
                                        word_range_width,
                                        number_of_blanks,
                                    );
                                    visual_lines.push(current_visual_line);
                                    current_visual_line = VisualLine::default();

                                    number_of_blanks = 0;
                                    fit_x = line_width - glyph_width;
                                    word_range_width = glyph_width;
                                    fitting_start = (i, glyph_i + 1);
                                }
                            }
                        } else {
                            // Wrap::Word
                            let mut trailing_space_width = None;
                            if let Some(previous_word) = span.words.get(i + 1) {
                                // Current word causing a wrap is not whitespace, so we ignore the
                                // previous word if it's a whitespace
                                if previous_word.blank {
<<<<<<< HEAD
                                    number_of_blanks -= 1;
                                    prev_word_width = Some(previous_word.x_advance);
=======
                                    trailing_space_width =
                                        Some(previous_word.x_advance * font_size);
                                    number_of_blanks = number_of_blanks.saturating_sub(1);
>>>>>>> e788c175
                                }
                            }
                            if let Some(width) = trailing_space_width {
                                add_to_visual_line(
                                    &mut current_visual_line,
                                    span_index,
                                    (i + 2, 0),
                                    fitting_start,
                                    word_range_width - width,
                                    number_of_blanks,
                                );
                            } else {
                                add_to_visual_line(
                                    &mut current_visual_line,
                                    span_index,
                                    (i + 1, 0),
                                    fitting_start,
                                    word_range_width,
                                    number_of_blanks,
                                );
                            }
                            visual_lines.push(current_visual_line);
                            current_visual_line = VisualLine::default();

                            number_of_blanks = 0;
                            if word.blank {
                                fit_x = line_width;
                                word_range_width = 0.;
                                fitting_start = (i, 0);
                            } else {
                                fit_x = line_width - word_width;
                                word_range_width = word_width;
                                fitting_start = (i + 1, 0);
                            }
                        }
                    }
                    add_to_visual_line(
                        &mut current_visual_line,
                        span_index,
                        (0, 0),
                        fitting_start,
                        word_range_width,
                        number_of_blanks,
                    );
                } else {
                    // congruent direction
                    let mut fitting_start = (0, 0);
                    for (i, word) in span.words.iter().enumerate() {
<<<<<<< HEAD
                        let word_size = word.x_advance;
                        if fit_x - word_size >= 0. {
=======
                        let word_width = font_size * word.x_advance;
                        if fit_x - word_width >= 0. {
>>>>>>> e788c175
                            // fits
                            fit_x -= word_width;
                            word_range_width += word_width;
                            if word.blank {
                                number_of_blanks += 1;
                            }
                            continue;
                        } else if wrap == Wrap::Glyph {
                            for (glyph_i, glyph) in word.glyphs.iter().enumerate() {
<<<<<<< HEAD
                                let glyph_size = glyph.x_advance;
                                if fit_x - glyph_size >= 0. {
                                    fit_x -= glyph_size;
                                    word_range_width += glyph_size;
=======
                                let glyph_width = font_size * glyph.x_advance;
                                if fit_x - glyph_width >= 0. {
                                    fit_x -= glyph_width;
                                    word_range_width += glyph_width;
>>>>>>> e788c175
                                    continue;
                                } else {
                                    add_to_visual_line(
                                        &mut current_visual_line,
                                        span_index,
                                        fitting_start,
                                        (i, glyph_i),
                                        word_range_width,
                                        number_of_blanks,
                                    );
                                    visual_lines.push(current_visual_line);
                                    current_visual_line = VisualLine::default();

                                    number_of_blanks = 0;
                                    fit_x = line_width - glyph_width;
                                    word_range_width = glyph_width;
                                    fitting_start = (i, glyph_i);
                                }
                            }
                        } else {
                            // Wrap::Word
<<<<<<< HEAD
                            let mut prev_word_width = None;
                            if word.blank && number_of_blanks > 0 {
                                // current word causing a wrap is a space so we ignore it
                                number_of_blanks -= 1;
                            } else if let Some(previous_word) = span.words.get(i - 1) {
                                // Current word causing a wrap is not whitespace, so we ignore the
                                // previous word if it's a whitespace
                                if previous_word.blank {
                                    number_of_blanks -= 1;
                                    prev_word_width = Some(previous_word.x_advance);
=======
                            let mut trailing_space_width = None;
                            if i > 0 {
                                if let Some(previous_word) = span.words.get(i - 1) {
                                    // Current word causing a wrap is not whitespace, so we ignore the
                                    // previous word if it's a whitespace
                                    if previous_word.blank {
                                        trailing_space_width =
                                            Some(previous_word.x_advance * font_size);
                                        number_of_blanks = number_of_blanks.saturating_sub(1);
                                    }
>>>>>>> e788c175
                                }
                            }
                            if let Some(width) = trailing_space_width {
                                add_to_visual_line(
                                    &mut current_visual_line,
                                    span_index,
                                    fitting_start,
                                    (i - 1, 0),
                                    word_range_width - width,
                                    number_of_blanks,
                                );
                            } else {
                                add_to_visual_line(
                                    &mut current_visual_line,
                                    span_index,
                                    fitting_start,
                                    (i, 0),
                                    word_range_width,
                                    number_of_blanks,
                                );
                            }
                            visual_lines.push(current_visual_line);
                            current_visual_line = VisualLine::default();
                            number_of_blanks = 0;

                            if word.blank {
                                fit_x = line_width;
                                word_range_width = 0.;
                                fitting_start = (i + 1, 0);
                            } else {
                                fit_x = line_width - word_width;
                                word_range_width = word_width;
                                fitting_start = (i, 0);
                            }
                        }
                    }
                    add_to_visual_line(
                        &mut current_visual_line,
                        span_index,
                        fitting_start,
                        (span.words.len(), 0),
                        word_range_width,
                        number_of_blanks,
                    );
                }
            }
        }

        if !current_visual_line.ranges.is_empty() {
            visual_lines.push(current_visual_line);
        }

        // Create the LayoutLines using the ranges inside visual lines
        let number_of_visual_lines = visual_lines.len();
        for (index, visual_line) in visual_lines.iter().enumerate() {
            if visual_line.ranges.is_empty() {
                continue;
            }
            let new_order = self.reorder(&visual_line.ranges);
            let mut glyphs = Vec::with_capacity(1);
            x = start_x;
            y = 0.;
            let alignment_correction = match (align, self.rtl) {
                (Align::Left, true) => line_width - visual_line.w,
                (Align::Left, false) => 0.,
                (Align::Right, true) => 0.,
                (Align::Right, false) => line_width - visual_line.w,
                (Align::Center, _) => (line_width - visual_line.w) / 2.0,
                (Align::Justified, _) => {
                    // Don't justify the last line in a paragraph.
                    if visual_line.spaces > 0 && index != number_of_visual_lines - 1 {
                        (line_width - visual_line.w) / visual_line.spaces as f32
                    } else {
                        0.
                    }
                }
            };
            if self.rtl {
                if align != Align::Justified {
                    x -= alignment_correction;
                }
                for range in new_order.iter().rev() {
                    for (
                        span_index,
                        (starting_word, starting_glyph),
                        (ending_word, ending_glyph),
                    ) in visual_line.ranges[range.clone()].iter()
                    {
                        let span = &self.spans[*span_index];
                        if starting_word == ending_word {
                            let word_blank = span.words[*starting_word].blank;
                            for glyph in span.words[*starting_word].glyphs
                                [*starting_glyph..*ending_glyph]
                                .iter()
                            {
                                let x_advance = glyph.x_advance;
                                let y_advance = glyph.y_advance;
                                x -= x_advance;
                                if word_blank && align == Align::Justified {
                                    x -= alignment_correction;
                                    glyphs.push(glyph.layout(
                                        x,
                                        y,
                                        x_advance + alignment_correction,
                                        span.level,
                                    ));
                                } else {
                                    glyphs.push(glyph.layout(x, y, x_advance, span.level));
                                }
                                y += y_advance;
                                line_height = line_height.max(glyph.line_height);
                            }
                        } else {
                            for i in *starting_word..*ending_word + 1 {
                                if let Some(word) = span.words.get(i) {
                                    let (g1, g2) = if i == *starting_word {
                                        (*starting_glyph, word.glyphs.len())
                                    } else if i == *ending_word {
                                        (0, *ending_glyph)
                                    } else {
                                        (0, word.glyphs.len())
                                    };

                                    let word_blank = word.blank;
                                    for glyph in &word.glyphs[g1..g2] {
                                        let x_advance = glyph.x_advance;
                                        let y_advance = glyph.y_advance;
                                        x -= x_advance;
                                        if word_blank && align == Align::Justified {
                                            x -= alignment_correction;
                                            glyphs.push(glyph.layout(
                                                x,
                                                y,
                                                x_advance + alignment_correction,
                                                span.level,
                                            ));
                                        } else {
                                            glyphs.push(glyph.layout(x, y, x_advance, span.level));
                                        }
                                        y += y_advance;
                                        line_height = line_height.max(glyph.line_height);
                                    }
                                }
                            }
                        }
                    }
                }
            } else {
                /* LTR */
                if align != Align::Justified {
                    x += alignment_correction;
                }
                for range in new_order {
                    for (
                        span_index,
                        (starting_word, starting_glyph),
                        (ending_word, ending_glyph),
                    ) in visual_line.ranges[range.clone()].iter()
                    {
                        let span = &self.spans[*span_index];
                        if starting_word == ending_word {
                            let word_blank = span.words[*starting_word].blank;
                            for glyph in span.words[*starting_word].glyphs
                                [*starting_glyph..*ending_glyph]
                                .iter()
                            {
                                let x_advance = glyph.x_advance;
                                let y_advance = glyph.y_advance;
                                if word_blank && align == Align::Justified {
                                    glyphs.push(glyph.layout(
                                        x,
                                        y,
                                        x_advance + alignment_correction,
                                        span.level,
                                    ));
                                    x += alignment_correction;
                                } else {
                                    glyphs.push(glyph.layout(x, y, x_advance, span.level));
                                }
                                x += x_advance;
                                y += y_advance;
                                line_height = line_height.max(glyph.line_height);
                            }
                        } else {
                            for i in *starting_word..*ending_word + 1 {
                                if let Some(word) = span.words.get(i) {
                                    let (g1, g2) = if i == *starting_word {
                                        (*starting_glyph, word.glyphs.len())
                                    } else if i == *ending_word {
                                        (0, *ending_glyph)
                                    } else {
                                        (0, word.glyphs.len())
                                    };

                                    let word_blank = word.blank;
                                    for glyph in &word.glyphs[g1..g2] {
                                        let x_advance = glyph.x_advance;
                                        let y_advance = glyph.y_advance;
                                        if word_blank && align == Align::Justified {
                                            glyphs.push(glyph.layout(
                                                x,
                                                y,
                                                x_advance + alignment_correction,
                                                span.level,
                                            ));
                                            x += alignment_correction;
                                        } else {
                                            glyphs.push(glyph.layout(x, y, x_advance, span.level));
                                        }
                                        x += x_advance;
                                        y += y_advance;
                                        line_height = line_height.max(glyph.line_height);
                                    }
                                }
                            }
                        }
                    }
                }
            }
            let mut glyphs_swap = Vec::new();
            mem::swap(&mut glyphs, &mut glyphs_swap);
            layout_lines.push(LayoutLine {
                w: if self.rtl { start_x - x } else { x },
                glyphs: glyphs_swap,
                line_height,
            });
            push_line = false;
        }

        if push_line {
            layout_lines.push(LayoutLine {
                w: 0.0,
                glyphs: Default::default(),
                line_height,
            });
        }

        layout_lines
    }
}<|MERGE_RESOLUTION|>--- conflicted
+++ resolved
@@ -66,13 +66,9 @@
             y_advance,
             x_offset,
             y_offset,
-<<<<<<< HEAD
             font_size: attrs.font_size,
             line_height,
-            font_id: font.info.id,
-=======
             font_id: font.id(),
->>>>>>> e788c175
             glyph_id: info.glyph_id.try_into().expect("failed to cast glyph ID"),
             //TODO: color should not be related to shaping
             color_opt: attrs.color_opt,
@@ -679,13 +675,8 @@
                     // incongruent directions
                     let mut fitting_start = (span.words.len(), 0);
                     for (i, word) in span.words.iter().enumerate().rev() {
-<<<<<<< HEAD
-                        let word_size = word.x_advance;
-                        if fit_x - word_size >= 0. {
-=======
                         let word_width = font_size * word.x_advance;
                         if fit_x - word_width >= 0. {
->>>>>>> e788c175
                             // fits
                             fit_x -= word_width;
                             word_range_width += word_width;
@@ -695,17 +686,10 @@
                             continue;
                         } else if wrap == Wrap::Glyph {
                             for (glyph_i, glyph) in word.glyphs.iter().enumerate().rev() {
-<<<<<<< HEAD
-                                let glyph_size = glyph.x_advance;
-                                if fit_x - glyph_size >= 0. {
-                                    fit_x -= glyph_size;
-                                    word_range_width += glyph_size;
-=======
                                 let glyph_width = font_size * glyph.x_advance;
                                 if fit_x - glyph_width >= 0. {
                                     fit_x -= glyph_width;
                                     word_range_width += glyph_width;
->>>>>>> e788c175
                                     continue;
                                 } else {
                                     add_to_visual_line(
@@ -732,14 +716,9 @@
                                 // Current word causing a wrap is not whitespace, so we ignore the
                                 // previous word if it's a whitespace
                                 if previous_word.blank {
-<<<<<<< HEAD
-                                    number_of_blanks -= 1;
-                                    prev_word_width = Some(previous_word.x_advance);
-=======
                                     trailing_space_width =
                                         Some(previous_word.x_advance * font_size);
                                     number_of_blanks = number_of_blanks.saturating_sub(1);
->>>>>>> e788c175
                                 }
                             }
                             if let Some(width) = trailing_space_width {
@@ -788,13 +767,8 @@
                     // congruent direction
                     let mut fitting_start = (0, 0);
                     for (i, word) in span.words.iter().enumerate() {
-<<<<<<< HEAD
                         let word_size = word.x_advance;
                         if fit_x - word_size >= 0. {
-=======
-                        let word_width = font_size * word.x_advance;
-                        if fit_x - word_width >= 0. {
->>>>>>> e788c175
                             // fits
                             fit_x -= word_width;
                             word_range_width += word_width;
@@ -804,17 +778,10 @@
                             continue;
                         } else if wrap == Wrap::Glyph {
                             for (glyph_i, glyph) in word.glyphs.iter().enumerate() {
-<<<<<<< HEAD
-                                let glyph_size = glyph.x_advance;
-                                if fit_x - glyph_size >= 0. {
-                                    fit_x -= glyph_size;
-                                    word_range_width += glyph_size;
-=======
                                 let glyph_width = font_size * glyph.x_advance;
                                 if fit_x - glyph_width >= 0. {
                                     fit_x -= glyph_width;
                                     word_range_width += glyph_width;
->>>>>>> e788c175
                                     continue;
                                 } else {
                                     add_to_visual_line(
@@ -836,18 +803,6 @@
                             }
                         } else {
                             // Wrap::Word
-<<<<<<< HEAD
-                            let mut prev_word_width = None;
-                            if word.blank && number_of_blanks > 0 {
-                                // current word causing a wrap is a space so we ignore it
-                                number_of_blanks -= 1;
-                            } else if let Some(previous_word) = span.words.get(i - 1) {
-                                // Current word causing a wrap is not whitespace, so we ignore the
-                                // previous word if it's a whitespace
-                                if previous_word.blank {
-                                    number_of_blanks -= 1;
-                                    prev_word_width = Some(previous_word.x_advance);
-=======
                             let mut trailing_space_width = None;
                             if i > 0 {
                                 if let Some(previous_word) = span.words.get(i - 1) {
@@ -858,7 +813,6 @@
                                             Some(previous_word.x_advance * font_size);
                                         number_of_blanks = number_of_blanks.saturating_sub(1);
                                     }
->>>>>>> e788c175
                                 }
                             }
                             if let Some(width) = trailing_space_width {
