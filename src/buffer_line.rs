#[cfg(not(feature = "std"))]
use alloc::{string::String, vec::Vec};

use crate::{Align, AttrsList, FontSystem, LayoutLine, ShapeLine, Wrap};

/// A line (or paragraph) of text that is shaped and laid out
pub struct BufferLine {
    //TODO: make this not pub(crate)
    text: String,
    attrs_list: AttrsList,
    wrap: Wrap,
    align: Option<Align>,
    shape_opt: Option<ShapeLine>,
    layout_opt: Option<Vec<LayoutLine>>,
}

impl BufferLine {
    /// Create a new line with the given text and attributes list
    /// Cached shaping and layout can be done using the [`Self::shape`] and
    /// [`Self::layout`] functions
    pub fn new<T: Into<String>>(text: T, attrs_list: AttrsList) -> Self {
        Self {
            text: text.into(),
            attrs_list,
            wrap: Wrap::Word,
            align: None,
            shape_opt: None,
            layout_opt: None,
        }
    }

    /// Get current text
    pub fn text(&self) -> &str {
        &self.text
    }

    /// Set text and attributes list
    ///
    /// Will reset shape and layout if it differs from current text and attributes list.
    /// Returns true if the line was reset
    pub fn set_text<T: AsRef<str> + Into<String>>(
        &mut self,
        text: T,
        attrs_list: AttrsList,
    ) -> bool {
        if text.as_ref() != self.text || attrs_list != self.attrs_list {
            self.text = text.into();
            self.attrs_list = attrs_list;
            self.reset();
            true
        } else {
            false
        }
    }

    /// Consume this line, returning only its text contents as a String.
    pub fn into_text(self) -> String {
        self.text
    }

    /// Get attributes list
    pub fn attrs_list(&self) -> &AttrsList {
        &self.attrs_list
    }

    /// Set attributes list
    ///
    /// Will reset shape and layout if it differs from current attributes list.
    /// Returns true if the line was reset
    pub fn set_attrs_list(&mut self, attrs_list: AttrsList) -> bool {
        if attrs_list != self.attrs_list {
            self.attrs_list = attrs_list;
            self.reset();
            true
        } else {
            false
        }
    }

    /// Get wrapping setting (wrap by characters/words or no wrapping)
    pub fn wrap(&self) -> Wrap {
        self.wrap
    }

    /// Set wrapping setting (wrap by characters/words or no wrapping)
    ///
    /// Will reset shape and layout if it differs from current wrapping setting.
    /// Returns true if the line was reset
    pub fn set_wrap(&mut self, wrap: Wrap) -> bool {
        if wrap != self.wrap {
            self.wrap = wrap;
            self.reset_layout();
            true
        } else {
            false
        }
    }

    /// Get the Text alignment
    pub fn align(&self) -> Option<Align> {
        self.align
    }

    /// Set the text alignment
    ///
    /// Will reset shape and layout if it differs from current alignment.
    /// Setting to None will use `Align::Right` for RTL lines, and `Align::Left` for LTR lines.
    /// Returns true if the line was reset
    pub fn set_align(&mut self, align: Option<Align>) -> bool {
        if align != self.align {
            self.align = align;
            self.reset_layout();
            true
        } else {
            false
        }
    }

    /// Append line at end of this line
    ///
    /// The wrap setting of the appended line will be lost
    pub fn append(&mut self, other: Self) {
        let len = self.text.len();
        self.text.push_str(other.text());

        if other.attrs_list.defaults() != self.attrs_list.defaults() {
            // If default formatting does not match, make a new span for it
            self.attrs_list
                .add_span(len..len + other.text().len(), other.attrs_list.defaults());
        }

        for (other_range, attrs) in other.attrs_list.spans() {
            // Add previous attrs spans
            let range = other_range.start + len..other_range.end + len;
            self.attrs_list.add_span(range, attrs.as_attrs());
        }

        self.reset();
    }

    /// Split off new line at index
    pub fn split_off(&mut self, index: usize) -> Self {
        let text = self.text.split_off(index);
        let attrs_list = self.attrs_list.split_off(index);
        self.reset();

        let mut new = Self::new(text, attrs_list);
        new.wrap = self.wrap;
        new
    }

    /// Reset shaping and layout information
    //TODO: make this private
    pub fn reset(&mut self) {
        self.shape_opt = None;
        self.layout_opt = None;
    }

    /// Reset only layout information
    pub fn reset_layout(&mut self) {
        self.layout_opt = None;
    }

    /// Check if shaping and layout information is cleared
    pub fn is_reset(&self) -> bool {
        self.shape_opt.is_none()
    }

    /// Shape line, will cache results
    pub fn shape(&mut self, font_system: &mut FontSystem) -> &ShapeLine {
        if self.shape_opt.is_none() {
            self.shape_opt = Some(ShapeLine::new(font_system, &self.text, &self.attrs_list));
            self.layout_opt = None;
        }
        self.shape_opt.as_ref().expect("shape not found")
    }

    /// Get line shaping cache
    pub fn shape_opt(&self) -> &Option<ShapeLine> {
        &self.shape_opt
    }

    /// Layout line, will cache results
<<<<<<< HEAD
    pub fn layout(&mut self, font_system: &FontSystem, width: f32, wrap: Wrap) -> &[LayoutLine] {
=======
    pub fn layout(
        &mut self,
        font_system: &mut FontSystem,
        font_size: f32,
        width: f32,
        wrap: Wrap,
    ) -> &[LayoutLine] {
>>>>>>> e788c175
        if self.layout_opt.is_none() {
            self.wrap = wrap;
            let align = self.align;
            let shape = self.shape(font_system);
            let layout = shape.layout(width, wrap, align);
            self.layout_opt = Some(layout);
        }
        self.layout_opt.as_ref().expect("layout not found")
    }

    /// Get line layout cache
    pub fn layout_opt(&self) -> &Option<Vec<LayoutLine>> {
        &self.layout_opt
    }
}<|MERGE_RESOLUTION|>--- conflicted
+++ resolved
@@ -181,17 +181,7 @@
     }
 
     /// Layout line, will cache results
-<<<<<<< HEAD
     pub fn layout(&mut self, font_system: &FontSystem, width: f32, wrap: Wrap) -> &[LayoutLine] {
-=======
-    pub fn layout(
-        &mut self,
-        font_system: &mut FontSystem,
-        font_size: f32,
-        width: f32,
-        wrap: Wrap,
-    ) -> &[LayoutLine] {
->>>>>>> e788c175
         if self.layout_opt.is_none() {
             self.wrap = wrap;
             let align = self.align;
